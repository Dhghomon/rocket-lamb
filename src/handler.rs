--- conflicted
+++ resolved
@@ -1,8 +1,9 @@
-use std::future::Future;
+use std::{collections::HashMap, future::Future};
 use std::pin::Pin;
 use std::sync::Arc;
 
 use aws_lambda_events::encodings::Body;
+use lambda_http::request::{Identity, RequestContext};
 use lamedh_http::{Handler, Request, RequestExt, Response};
 use lamedh_runtime::Context;
 use rocket::http::{uri::Uri, Header};
@@ -13,18 +14,6 @@
 use crate::config::*;
 use crate::error::RocketLambError;
 use crate::request_ext::RequestExt as _;
-<<<<<<< HEAD
-use lambda_http::{
-    request::{Identity, RequestContext},
-    Body, Handler, Request, RequestExt, Response,
-};
-use lambda_runtime::{error::HandlerError, Context};
-use rocket::http::{uri::Uri, Header};
-use rocket::local::{Client, LocalRequest, LocalResponse};
-use rocket::{Rocket, Route};
-use std::{collections::HashMap, mem};
-=======
->>>>>>> 9f327b00
 
 /// A Lambda handler for API Gateway events that processes requests using a [Rocket](rocket::Rocket) instance.
 pub struct RocketHandler {
@@ -120,15 +109,6 @@
             *lazy_client = LazyClient::Ready(client);
             client_clone
         }
-<<<<<<< HEAD
-        for (name, value) in map_request_context_to_headers(req.request_context()) {
-            local_req.add_header(Header::new(name, value));
-        }
-
-        local_req.set_body(req.into_body());
-        Ok(local_req)
-=======
->>>>>>> 9f327b00
     }
 }
 
@@ -146,6 +126,11 @@
             Err(_) => return Err(invalid_request!("invalid value for header '{}'", name)),
         }
     }
+    local_req.set_body(req.into_body());
+    for (name, value) in map_request_context_to_headers(req.request_context()) {
+        local_req.add_header(Header::new(name, value));
+    }
+
     local_req.set_body(req.into_body());
     Ok(local_req)
 }
